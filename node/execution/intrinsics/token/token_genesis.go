package token

import (
	_ "embed"
	"encoding/hex"
	"encoding/json"
	"fmt"
	"math/big"
	"strconv"
	"strings"

	"github.com/iden3/go-iden3-crypto/poseidon"
	"github.com/mr-tron/base58"
	"github.com/shopspring/decimal"
	"go.uber.org/zap"
	"golang.org/x/crypto/sha3"
	"google.golang.org/protobuf/proto"
	"source.quilibrium.com/quilibrium/monorepo/nekryptology/pkg/vdf"
	"source.quilibrium.com/quilibrium/monorepo/node/config"
	qcrypto "source.quilibrium.com/quilibrium/monorepo/node/crypto"
	"source.quilibrium.com/quilibrium/monorepo/node/execution/intrinsics/token/application"
	"source.quilibrium.com/quilibrium/monorepo/node/p2p"
	"source.quilibrium.com/quilibrium/monorepo/node/protobufs"
	"source.quilibrium.com/quilibrium/monorepo/node/store"
)

var BridgeAddress = "1ac3290d57e064bdb5a57e874b59290226a9f9730d69f1d963600883789d6ee2"

type BridgedPeerJson struct {
	Amount     string `json:"amount"`
	Identifier string `json:"identifier"`
	Variant    string `json:"variant"`
}

type FirstRetroJson struct {
	PeerId string `json:"peerId"`
	Reward string `json:"reward"`
}

type SecondRetroJson struct {
	PeerId      string `json:"peerId"`
	Reward      string `json:"reward"`
	JanPresence bool   `json:"janPresence"`
	FebPresence bool   `json:"febPresence"`
	MarPresence bool   `json:"marPresence"`
	AprPresence bool   `json:"aprPresence"`
	MayPresence bool   `json:"mayPresence"`
}

type ThirdRetroJson struct {
	PeerId string `json:"peerId"`
	Reward string `json:"reward"`
}

type FourthRetroJson struct {
	PeerId string `json:"peerId"`
	Reward string `json:"reward"`
}

//go:embed bridged.json
var bridgedPeersJsonBinary []byte

//go:embed ceremony_vouchers.json
var ceremonyVouchersJsonBinary []byte

//go:embed first_retro.json
var firstRetroJsonBinary []byte

//go:embed second_retro.json
var secondRetroJsonBinary []byte

//go:embed third_retro.json
var thirdRetroJsonBinary []byte

//go:embed fourth_retro.json
var fourthRetroJsonBinary []byte

var firstRetro []*FirstRetroJson
var secondRetro []*SecondRetroJson
var thirdRetro []*ThirdRetroJson
var fourthRetro []*FourthRetroJson

func LoadAggregatedSeniorityMap(network uint) {
	if network != 0 {
		// testnet values are fixed to confirm test behaviors
		firstRetro = []*FirstRetroJson{
			{
				PeerId: "QmTG8UAmrYBdLi76CEkXK7equRcoRRKBjbkK44oT6TcEGU",
				Reward: "157208",
			},
			{
				PeerId: "QmRZMVG1VbBWMEensjqBS7XqBzNfCoA5HxdDwCuouUeY16",
				Reward: "157208",
			},
			{
				PeerId: "QmWwqsH3vwPkRufqtdS1sgxgWwg8i4sgsfpeDy9BbX259p",
				Reward: "78604",
			},
			{
				PeerId: "QmNtGTnGLpi35sLmrgwd2EaUJFNz99WBd7ZzzRaw8GYo9e",
				Reward: "78604",
			},
			{
				PeerId: "QmNPx7PKUS6bz9MbJciWPDDRi6ufJ6vBgVqGrSXaUyUgb6",
				Reward: "39302",
			},
			{
				PeerId: "QmSdBumdhuWwMvb38XkExqGoGQ2jjjaFaVWKejEynFZJ8L",
				Reward: "39302",
			},
			{
				PeerId: "Qma3bMDgVjCNgvSd3uomekF4v7Pq4VkTyT5R31FfdrqSan",
				Reward: "39302",
			},
		}
		secondRetro = []*SecondRetroJson{
			{
				PeerId:      "QmeafLbKKfmRKQdF7LK1Z3ayNbzwRLmRpZCtjBXrGKZzht",
				Reward:      "1000",
				JanPresence: true,
				FebPresence: true,
				MarPresence: false,
				AprPresence: false,
				MayPresence: false,
			},
			{
				PeerId:      "QmUbgmwR3Z8Vp9zHHeuGRxRrfh4YzLF5CbW48Ur8Kx9jAP",
				Reward:      "1000",
				JanPresence: true,
				FebPresence: true,
				MarPresence: false,
				AprPresence: false,
				MayPresence: false,
			},
			{
				PeerId:      "QmYM47WUWSz8X13rXpcR2RPagSVAnjkwRw9V5Ps7X6quit",
				Reward:      "1000",
				JanPresence: true,
				FebPresence: true,
				MarPresence: false,
				AprPresence: false,
				MayPresence: false,
			},
			{
				PeerId:      "QmUVZVDBRusH8wh8qfVoveTp9PwZTb2PxMXSLdbcznUVEo",
				Reward:      "1000",
				JanPresence: true,
				FebPresence: true,
				MarPresence: false,
				AprPresence: false,
				MayPresence: false,
			},
			{
				PeerId:      "QmZCMe29zbGkqceyzjjmzND9nDUMcWyMBUZSzMhns1sejH",
				Reward:      "1000",
				JanPresence: true,
				FebPresence: true,
				MarPresence: false,
				AprPresence: false,
				MayPresence: false,
			},
		}
		thirdRetro = []*ThirdRetroJson{
			{
				PeerId: "QmZ36PUzJYMM7Mz319cXwDZNtYuhtuFChcWep2ZY25ZGMN",
				Reward: "1000",
			},
			{
				PeerId: "QmaQuJGk6fGrYYTQiBFFasKLxSKkEkPaywEKoVbnXULEEG",
				Reward: "1000",
			},
		}
		fourthRetro = []*FourthRetroJson{}
		return
	}

	firstRetro = []*FirstRetroJson{}
	secondRetro = []*SecondRetroJson{}
	thirdRetro = []*ThirdRetroJson{}
	fourthRetro = []*FourthRetroJson{}

	err := json.Unmarshal(firstRetroJsonBinary, &firstRetro)
	if err != nil {
		panic(err)
	}

	err = json.Unmarshal(secondRetroJsonBinary, &secondRetro)
	if err != nil {
		panic(err)
	}

	err = json.Unmarshal(thirdRetroJsonBinary, &thirdRetro)
	if err != nil {
		panic(err)
	}

	err = json.Unmarshal(fourthRetroJsonBinary, &fourthRetro)
	if err != nil {
		panic(err)
	}
}

func RebuildPeerSeniority(network uint) (map[string]uint64, error) {
	if network != 0 {
		// testnet values are fixed to confirm test behaviors
		firstRetro = []*FirstRetroJson{
			{
				PeerId: "QmTG8UAmrYBdLi76CEkXK7equRcoRRKBjbkK44oT6TcEGU",
				Reward: "157208",
			},
			{
				PeerId: "QmRZMVG1VbBWMEensjqBS7XqBzNfCoA5HxdDwCuouUeY16",
				Reward: "157208",
			},
			{
				PeerId: "QmWwqsH3vwPkRufqtdS1sgxgWwg8i4sgsfpeDy9BbX259p",
				Reward: "78604",
			},
			{
				PeerId: "QmNtGTnGLpi35sLmrgwd2EaUJFNz99WBd7ZzzRaw8GYo9e",
				Reward: "78604",
			},
			{
				PeerId: "QmNPx7PKUS6bz9MbJciWPDDRi6ufJ6vBgVqGrSXaUyUgb6",
				Reward: "39302",
			},
			{
				PeerId: "QmSdBumdhuWwMvb38XkExqGoGQ2jjjaFaVWKejEynFZJ8L",
				Reward: "39302",
			},
			{
				PeerId: "Qma3bMDgVjCNgvSd3uomekF4v7Pq4VkTyT5R31FfdrqSan",
				Reward: "39302",
			},
<<<<<<< HEAD
=======
			{
				PeerId: "QmUDWLhZMRoCoqkJAqvi815EJwjQAZoTm2oa9LkRwqeeAW",
				Reward: "78604",
			},
>>>>>>> db28f1b8
		}
		secondRetro = []*SecondRetroJson{
			{
				PeerId:      "QmeafLbKKfmRKQdF7LK1Z3ayNbzwRLmRpZCtjBXrGKZzht",
				Reward:      "1000",
				JanPresence: true,
				FebPresence: true,
				MarPresence: false,
				AprPresence: false,
				MayPresence: false,
			},
			{
				PeerId:      "QmUbgmwR3Z8Vp9zHHeuGRxRrfh4YzLF5CbW48Ur8Kx9jAP",
				Reward:      "1000",
				JanPresence: true,
				FebPresence: true,
				MarPresence: false,
				AprPresence: false,
				MayPresence: false,
			},
			{
				PeerId:      "QmYM47WUWSz8X13rXpcR2RPagSVAnjkwRw9V5Ps7X6quit",
				Reward:      "1000",
				JanPresence: true,
				FebPresence: true,
				MarPresence: false,
				AprPresence: false,
				MayPresence: false,
			},
			{
				PeerId:      "QmUVZVDBRusH8wh8qfVoveTp9PwZTb2PxMXSLdbcznUVEo",
				Reward:      "1000",
				JanPresence: true,
				FebPresence: true,
				MarPresence: false,
				AprPresence: false,
				MayPresence: false,
			},
			{
				PeerId:      "QmZCMe29zbGkqceyzjjmzND9nDUMcWyMBUZSzMhns1sejH",
				Reward:      "1000",
				JanPresence: true,
				FebPresence: true,
				MarPresence: false,
				AprPresence: false,
				MayPresence: false,
			},
<<<<<<< HEAD
=======
			{
				PeerId:      "QmYSwFqgVKUFGkNM8Ae4DrarCjGKPJ4u7oJvRhrmx3YPpB",
				Reward:      "1000",
				JanPresence: true,
				FebPresence: true,
				MarPresence: false,
				AprPresence: false,
				MayPresence: false,
			},
>>>>>>> db28f1b8
		}
		thirdRetro = []*ThirdRetroJson{
			{
				PeerId: "QmZ36PUzJYMM7Mz319cXwDZNtYuhtuFChcWep2ZY25ZGMN",
				Reward: "1000",
			},
			{
				PeerId: "QmaQuJGk6fGrYYTQiBFFasKLxSKkEkPaywEKoVbnXULEEG",
				Reward: "1000",
			},
		}
		fourthRetro = []*FourthRetroJson{}
	} else {
		firstRetro = []*FirstRetroJson{}
		secondRetro = []*SecondRetroJson{}
		thirdRetro = []*ThirdRetroJson{}
		fourthRetro = []*FourthRetroJson{}

		err := json.Unmarshal(firstRetroJsonBinary, &firstRetro)
		if err != nil {
			return nil, err
		}

		err = json.Unmarshal(secondRetroJsonBinary, &secondRetro)
		if err != nil {
			return nil, err
		}

		err = json.Unmarshal(thirdRetroJsonBinary, &thirdRetro)
		if err != nil {
			return nil, err
		}

		err = json.Unmarshal(fourthRetroJsonBinary, &fourthRetro)
		if err != nil {
			return nil, err
		}
	}

	peerSeniority := map[string]uint64{}
	for _, f := range firstRetro {
		// these don't have decimals so we can shortcut
		max := 157208
		actual, err := strconv.Atoi(f.Reward)
		if err != nil {
			return nil, err
		}

		p, _ := base58.Decode(f.PeerId)
		addr, _ := poseidon.HashBytes(p)

		peerSeniority[string(
			addr.FillBytes(make([]byte, 32)),
		)] = uint64(10 * 6 * 60 * 24 * 92 / (max / actual))
	}

	for _, f := range secondRetro {
		p, _ := base58.Decode(f.PeerId)
		addr, _ := poseidon.HashBytes(p)
		addrBytes := string(addr.FillBytes(make([]byte, 32)))

		if _, ok := peerSeniority[addrBytes]; !ok {
			peerSeniority[addrBytes] = 0
		}

		if f.JanPresence {
			peerSeniority[addrBytes] = peerSeniority[addrBytes] + (10 * 6 * 60 * 24 * 31)
		}

		if f.FebPresence {
			peerSeniority[addrBytes] = peerSeniority[addrBytes] + (10 * 6 * 60 * 24 * 29)
		}

		if f.MarPresence {
			peerSeniority[addrBytes] = peerSeniority[addrBytes] + (10 * 6 * 60 * 24 * 31)
		}

		if f.AprPresence {
			peerSeniority[addrBytes] = peerSeniority[addrBytes] + (10 * 6 * 60 * 24 * 30)
		}

		if f.MayPresence {
			peerSeniority[addrBytes] = peerSeniority[addrBytes] + (10 * 6 * 60 * 24 * 31)
		}
	}

	for _, f := range thirdRetro {
		p, _ := base58.Decode(f.PeerId)
		addr, _ := poseidon.HashBytes(p)
		addrBytes := string(addr.FillBytes(make([]byte, 32)))

		if _, ok := peerSeniority[addrBytes]; !ok {
			peerSeniority[addrBytes] = 0
		}

		peerSeniority[addrBytes] = peerSeniority[addrBytes] + (10 * 6 * 60 * 24 * 30)
	}

	for _, f := range fourthRetro {
		p, _ := base58.Decode(f.PeerId)
		addr, _ := poseidon.HashBytes(p)
		addrBytes := string(addr.FillBytes(make([]byte, 32)))

		if _, ok := peerSeniority[addrBytes]; !ok {
			peerSeniority[addrBytes] = 0
		}

		peerSeniority[addrBytes] = peerSeniority[addrBytes] + (10 * 6 * 60 * 24 * 31)
	}

	return peerSeniority, nil
}

// Creates a genesis state for the intrinsic
func CreateGenesisState(
	logger *zap.Logger,
	engineConfig *config.EngineConfig,
	testProverKeys [][]byte,
	inclusionProver qcrypto.InclusionProver,
	clockStore store.ClockStore,
	coinStore store.CoinStore,
	network uint,
) (
	[]byte,
	*qcrypto.InclusionAggregateProof,
	[][]byte,
	map[string]uint64,
) {
	genesis := config.GetGenesis()
	if genesis == nil {
		panic("genesis is nil")
	}

	seed, err := hex.DecodeString(engineConfig.GenesisSeed)
	if err != nil {
		panic(err)
	}

	logger.Info("creating genesis frame from message:")
	for i, l := range strings.Split(string(seed), "|") {
		if i == 0 {
			logger.Info(l)
		} else {
			logger.Info(fmt.Sprintf("Blockstamp ending in 0x%x", l))
		}
	}

	difficulty := engineConfig.Difficulty
	if difficulty != 200000 {
		difficulty = 200000
	}

	b := sha3.Sum256(seed)
	v := vdf.New(difficulty, b)

	v.Execute()
	o := v.GetOutput()
	inputMessage := o[:]

	logger.Info("encoding all prior state")

	if network == 0 {
		bridged := []*BridgedPeerJson{}
		vouchers := []string{}
		firstRetro = []*FirstRetroJson{}
		secondRetro = []*SecondRetroJson{}
		thirdRetro = []*ThirdRetroJson{}
		fourthRetro = []*FourthRetroJson{}

		err = json.Unmarshal(bridgedPeersJsonBinary, &bridged)
		if err != nil {
			panic(err)
		}

		err = json.Unmarshal(ceremonyVouchersJsonBinary, &vouchers)
		if err != nil {
			panic(err)
		}

		err = json.Unmarshal(firstRetroJsonBinary, &firstRetro)
		if err != nil {
			panic(err)
		}

		err = json.Unmarshal(secondRetroJsonBinary, &secondRetro)
		if err != nil {
			panic(err)
		}

		err = json.Unmarshal(thirdRetroJsonBinary, &thirdRetro)
		if err != nil {
			panic(err)
		}

		err = json.Unmarshal(fourthRetroJsonBinary, &fourthRetro)
		if err != nil {
			panic(err)
		}

		bridgedAddrs := map[string]struct{}{}

		logger.Info("encoding bridged token state")
		bridgeTotal := decimal.Zero
		for _, b := range bridged {
			amt, err := decimal.NewFromString(b.Amount)
			if err != nil {
				panic(err)
			}
			bridgeTotal = bridgeTotal.Add(amt)
			bridgedAddrs[b.Identifier] = struct{}{}
		}

		voucherTotals := map[string]decimal.Decimal{}
		peerIdTotals := map[string]decimal.Decimal{}
		peerSeniority := map[string]uint64{}
		logger.Info("encoding first retro state")
		for _, f := range firstRetro {
			p, _ := base58.Decode(f.PeerId)
			addr, _ := poseidon.HashBytes(p)
			addrBytes := string(addr.FillBytes(make([]byte, 32)))
			if _, ok := bridgedAddrs[f.PeerId]; !ok {
				peerIdTotals[f.PeerId], err = decimal.NewFromString(f.Reward)
				if err != nil {
					panic(err)
				}
			}

			// these don't have decimals so we can shortcut
			max := 157208
			actual, err := strconv.Atoi(f.Reward)
			if err != nil {
				panic(err)
			}

			peerSeniority[addrBytes] = uint64(10 * 6 * 60 * 24 * 92 / (max / actual))
		}

		logger.Info("encoding voucher state")
		for _, v := range vouchers {
			if _, ok := bridgedAddrs[v]; !ok {
				voucherTotals[v] = decimal.NewFromInt(50)
			}
		}

		logger.Info("encoding second retro state")
		for _, f := range secondRetro {
			p, _ := base58.Decode(f.PeerId)
			addr, _ := poseidon.HashBytes(p)
			addrBytes := string(addr.FillBytes(make([]byte, 32)))

			if _, ok := bridgedAddrs[f.PeerId]; !ok {
				existing, ok := peerIdTotals[f.PeerId]

				amount, err := decimal.NewFromString(f.Reward)
				if err != nil {
					panic(err)
				}

				if !ok {
					peerIdTotals[f.PeerId] = amount
				} else {
					peerIdTotals[f.PeerId] = existing.Add(amount)
				}
			}

			if _, ok := peerSeniority[addrBytes]; !ok {
				peerSeniority[addrBytes] = 0
			}

			if f.JanPresence {
				peerSeniority[addrBytes] = peerSeniority[addrBytes] + (10 * 6 * 60 * 24 * 31)
			}

			if f.FebPresence {
				peerSeniority[addrBytes] = peerSeniority[addrBytes] + (10 * 6 * 60 * 24 * 29)
			}

			if f.MarPresence {
				peerSeniority[addrBytes] = peerSeniority[addrBytes] + (10 * 6 * 60 * 24 * 31)
			}

			if f.AprPresence {
				peerSeniority[addrBytes] = peerSeniority[addrBytes] + (10 * 6 * 60 * 24 * 30)
			}

			if f.MayPresence {
				peerSeniority[addrBytes] = peerSeniority[addrBytes] + (10 * 6 * 60 * 24 * 31)
			}
		}

		logger.Info("encoding third retro state")
		for _, f := range thirdRetro {
			p, _ := base58.Decode(f.PeerId)
			addr, _ := poseidon.HashBytes(p)
			addrBytes := string(addr.FillBytes(make([]byte, 32)))

			existing, ok := peerIdTotals[f.PeerId]

			amount, err := decimal.NewFromString(f.Reward)
			if err != nil {
				panic(err)
			}

			if !ok {
				peerIdTotals[f.PeerId] = amount
			} else {
				peerIdTotals[f.PeerId] = existing.Add(amount)
			}

			if _, ok := peerSeniority[addrBytes]; !ok {
				peerSeniority[addrBytes] = 0
			}

			peerSeniority[addrBytes] = peerSeniority[addrBytes] + (10 * 6 * 60 * 24 * 30)
		}

		logger.Info("encoding fourth retro state")
		for _, f := range fourthRetro {
			p, _ := base58.Decode(f.PeerId)
			addr, _ := poseidon.HashBytes(p)
			addrBytes := string(addr.FillBytes(make([]byte, 32)))

			existing, ok := peerIdTotals[f.PeerId]

			amount, err := decimal.NewFromString(f.Reward)
			if err != nil {
				panic(err)
			}

			if !ok {
				peerIdTotals[f.PeerId] = amount
			} else {
				peerIdTotals[f.PeerId] = existing.Add(amount)
			}

			if _, ok := peerSeniority[addrBytes]; !ok {
				peerSeniority[addrBytes] = 0
			}

			peerSeniority[addrBytes] = peerSeniority[addrBytes] + (10 * 6 * 60 * 24 * 31)
		}

		genesisState := &protobufs.TokenOutputs{
			Outputs: []*protobufs.TokenOutput{},
		}

		factor, _ := decimal.NewFromString("8000000000")
		bridgeAddressHex, err := hex.DecodeString(BridgeAddress)
		if err != nil {
			panic(err)
		}

		totalExecutions := 0
		logger.Info(
			"creating execution state",
			zap.Int(
				"coin_executions",
				totalExecutions,
			),
		)
		genesisState.Outputs = append(genesisState.Outputs, &protobufs.TokenOutput{
			Output: &protobufs.TokenOutput_Coin{
				Coin: &protobufs.Coin{
					Amount: bridgeTotal.Mul(factor).BigInt().FillBytes(
						make([]byte, 32),
					),
					Intersection: make([]byte, 1024),
					Owner: &protobufs.AccountRef{
						Account: &protobufs.AccountRef_ImplicitAccount{
							ImplicitAccount: &protobufs.ImplicitAccount{
								Address: bridgeAddressHex,
							},
						},
					},
				},
			},
		})
		totalExecutions++

		for peerId, total := range peerIdTotals {
			if totalExecutions%1000 == 0 {
				logger.Info(
					"creating execution state",
					zap.Int(
						"coin_executions",
						totalExecutions,
					),
				)
			}
			peerBytes, err := base58.Decode(peerId)
			if err != nil {
				panic(err)
			}

			addr, err := poseidon.HashBytes(peerBytes)
			if err != nil {
				panic(err)
			}

			genesisState.Outputs = append(genesisState.Outputs, &protobufs.TokenOutput{
				Output: &protobufs.TokenOutput_Coin{
					Coin: &protobufs.Coin{
						Amount: total.Mul(factor).BigInt().FillBytes(
							make([]byte, 32),
						),
						Intersection: make([]byte, 1024),
						Owner: &protobufs.AccountRef{
							Account: &protobufs.AccountRef_ImplicitAccount{
								ImplicitAccount: &protobufs.ImplicitAccount{
									Address: addr.FillBytes(make([]byte, 32)),
								},
							},
						},
					},
				},
			})
			totalExecutions++
		}

		for voucher, total := range voucherTotals {
			if totalExecutions%1000 == 0 {
				logger.Info(
					"creating execution state",
					zap.Int(
						"coin_executions",
						totalExecutions,
					),
				)
			}
			keyBytes, err := hex.DecodeString(voucher[2:])
			if err != nil {
				panic(err)
			}

			addr, err := poseidon.HashBytes(keyBytes)
			if err != nil {
				panic(err)
			}

			genesisState.Outputs = append(genesisState.Outputs, &protobufs.TokenOutput{
				Output: &protobufs.TokenOutput_Coin{
					Coin: &protobufs.Coin{
						Amount: total.Mul(factor).BigInt().FillBytes(
							make([]byte, 32),
						),
						Intersection: make([]byte, 1024),
						Owner: &protobufs.AccountRef{
							Account: &protobufs.AccountRef_ImplicitAccount{
								ImplicitAccount: &protobufs.ImplicitAccount{
									Address: addr.FillBytes(make([]byte, 32)),
								},
							},
						},
					},
				},
			})
			totalExecutions++
		}

		logger.Info(
			"serializing execution state to store, this may take some time...",
			zap.Int(
				"coin_executions",
				totalExecutions,
			),
		)
		txn, err := coinStore.NewTransaction()
		for _, output := range genesisState.Outputs {
			if err != nil {
				panic(err)
			}

			address, err := GetAddressOfCoin(output.GetCoin(), 0, 0)
			if err != nil {
				panic(err)
			}
			err = coinStore.PutCoin(
				txn,
				0,
				address,
				output.GetCoin(),
			)
			if err != nil {
				panic(err)
			}
		}
		if err := txn.Commit(); err != nil {
			panic(err)
		}

		txn, err = clockStore.NewTransaction()
		if err != nil {
			panic(err)
		}

		err = clockStore.PutPeerSeniorityMap(
			txn,
			p2p.GetBloomFilter(application.TOKEN_ADDRESS, 256, 3),
			map[string]uint64{},
		)
		if err != nil {
			panic(err)
		}

		if err = txn.Commit(); err != nil {
			panic(err)
		}

		logger.Info("encoded transcript")

		outputBytes, err := proto.Marshal(genesisState)
		if err != nil {
			panic(err)
		}

		intrinsicFilter := p2p.GetBloomFilter(application.TOKEN_ADDRESS, 256, 3)

		executionOutput := &protobufs.IntrinsicExecutionOutput{
			Address: intrinsicFilter,
			Output:  outputBytes,
			Proof:   seed,
		}

		data, err := proto.Marshal(executionOutput)
		if err != nil {
			panic(err)
		}

		logger.Debug("encoded execution output")
		digest := sha3.NewShake256()
		_, err = digest.Write(data)
		if err != nil {
			panic(err)
		}

		expand := make([]byte, 1024)
		_, err = digest.Read(expand)
		if err != nil {
			panic(err)
		}

		commitment, err := inclusionProver.CommitRaw(
			expand,
			16,
		)
		if err != nil {
			panic(err)
		}

		logger.Debug("creating kzg proof")
		proof, err := inclusionProver.ProveRaw(
			expand,
			int(expand[0]%16),
			16,
		)
		if err != nil {
			panic(err)
		}

		logger.Info("finalizing execution proof")

		return inputMessage, &qcrypto.InclusionAggregateProof{
			InclusionCommitments: []*qcrypto.InclusionCommitment{
				&qcrypto.InclusionCommitment{
					TypeUrl:    protobufs.IntrinsicExecutionOutputType,
					Data:       data,
					Commitment: commitment,
				},
			},
			AggregateCommitment: commitment,
			Proof:               proof,
		}, [][]byte{genesis.Beacon}, map[string]uint64{}
	} else {
		logger.Info(
			"THIS IS A TESTNET GENESIS, DO NOT CONNECT THIS NODE TO MAINNET",
		)

		genesisState := &protobufs.TokenOutputs{
			Outputs: []*protobufs.TokenOutput{},
		}

		addr, err := poseidon.HashBytes(genesis.Beacon)
		if err != nil {
			panic(err)
		}

		factor, _ := new(big.Int).SetString("8000000000", 10)

		genesisState.Outputs = append(genesisState.Outputs, &protobufs.TokenOutput{
			Output: &protobufs.TokenOutput_Coin{
				Coin: &protobufs.Coin{
					Amount: factor.Mul(factor, big.NewInt(0x0fffffff)).FillBytes(
						make([]byte, 32),
					),
					Intersection: make([]byte, 1024),
					Owner: &protobufs.AccountRef{
						Account: &protobufs.AccountRef_ImplicitAccount{
							ImplicitAccount: &protobufs.ImplicitAccount{
								Address: addr.FillBytes(make([]byte, 32)),
							},
						},
					},
				},
			},
		})

		logger.Info("serializing execution state to store")
		txn, err := coinStore.NewTransaction()
		for _, output := range genesisState.Outputs {
			if err != nil {
				panic(err)
			}

			address, err := GetAddressOfCoin(output.GetCoin(), 0, 0)
			if err != nil {
				panic(err)
			}
			err = coinStore.PutCoin(
				txn,
				0,
				address,
				output.GetCoin(),
			)
			if err != nil {
				panic(err)
			}
		}
		if err := txn.Commit(); err != nil {
			panic(err)
		}

		logger.Info("encoded transcript")

		outputBytes, err := proto.Marshal(genesisState)
		if err != nil {
			panic(err)
		}

		intrinsicFilter := p2p.GetBloomFilter(application.TOKEN_ADDRESS, 256, 3)

		executionOutput := &protobufs.IntrinsicExecutionOutput{
			Address: intrinsicFilter,
			Output:  outputBytes,
			Proof:   seed,
		}

		data, err := proto.Marshal(executionOutput)
		if err != nil {
			panic(err)
		}

		logger.Debug("encoded execution output")
		digest := sha3.NewShake256()
		_, err = digest.Write(data)
		if err != nil {
			panic(err)
		}

		expand := make([]byte, 1024)
		_, err = digest.Read(expand)
		if err != nil {
			panic(err)
		}

		commitment, err := inclusionProver.CommitRaw(
			expand,
			16,
		)
		if err != nil {
			panic(err)
		}

		logger.Debug("creating kzg proof")
		proof, err := inclusionProver.ProveRaw(
			expand,
			int(expand[0]%16),
			16,
		)
		if err != nil {
			panic(err)
		}

		logger.Info("finalizing execution proof")

		m, _ := RebuildPeerSeniority(network)

		return inputMessage, &qcrypto.InclusionAggregateProof{
			InclusionCommitments: []*qcrypto.InclusionCommitment{
				&qcrypto.InclusionCommitment{
					TypeUrl:    protobufs.IntrinsicExecutionOutputType,
					Data:       data,
					Commitment: commitment,
				},
			},
			AggregateCommitment: commitment,
			Proof:               proof,
		}, [][]byte{genesis.Beacon}, m
	}
}<|MERGE_RESOLUTION|>--- conflicted
+++ resolved
@@ -232,13 +232,10 @@
 				PeerId: "Qma3bMDgVjCNgvSd3uomekF4v7Pq4VkTyT5R31FfdrqSan",
 				Reward: "39302",
 			},
-<<<<<<< HEAD
-=======
 			{
 				PeerId: "QmUDWLhZMRoCoqkJAqvi815EJwjQAZoTm2oa9LkRwqeeAW",
 				Reward: "78604",
 			},
->>>>>>> db28f1b8
 		}
 		secondRetro = []*SecondRetroJson{
 			{
@@ -286,8 +283,6 @@
 				AprPresence: false,
 				MayPresence: false,
 			},
-<<<<<<< HEAD
-=======
 			{
 				PeerId:      "QmYSwFqgVKUFGkNM8Ae4DrarCjGKPJ4u7oJvRhrmx3YPpB",
 				Reward:      "1000",
@@ -297,7 +292,6 @@
 				AprPresence: false,
 				MayPresence: false,
 			},
->>>>>>> db28f1b8
 		}
 		thirdRetro = []*ThirdRetroJson{
 			{
